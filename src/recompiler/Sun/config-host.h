/* $Id$ */
/** @file
 * Sun host config - maintained by hand
 */

/*
 * Copyright (C) 2006-2007 Oracle Corporation
 *
 * This file is part of VirtualBox Open Source Edition (OSE), as
 * available from http://www.virtualbox.org. This file is free software;
 * you can redistribute it and/or modify it under the terms of the GNU
 * General Public License (GPL) as published by the Free Software
 * Foundation, in version 2 as it comes in the "COPYING" file of the
 * VirtualBox OSE distribution. VirtualBox OSE is distributed in the
 * hope that it will be useful, but WITHOUT ANY WARRANTY of any kind.
 */


#if defined(RT_ARCH_AMD64)
# define HOST_X86_64 1
# define HOST_LONG_BITS 64
#else
# define HOST_I386 1
# define HOST_LONG_BITS 32
#endif

#ifndef IPRT_NO_CRT
# ifdef RT_OS_WINDOWS
#  define CONFIG_WIN32 1
# elif defined(RT_OS_OS2)
#  define CONFIG_OS2
# elif defined(RT_OS_DARWIN)
#  define CONFIG_DARWIN
# elif defined(RT_OS_FREEBSD) || defined(RT_OS_NETBSD) || defined(RT_OS_OPENBSD)
#  define HAVE_MACHINE_BSWAP_H
/*#  define CONFIG_BSD*/
# elif defined(RT_OS_SOLARIS)
#  define CONFIG_SOLARIS
<<<<<<< HEAD
# elif defined(RT_OS_HAIKU)
#  define CONFIG_HAIKU
# elif !defined(IPRT_NO_CRT)
=======
# else
>>>>>>> dac2eb53
#  define HAVE_BYTESWAP_H 1
# endif
#endif
#define QEMU_VERSION "0.13.0"
#define CONFIG_UNAME_RELEASE ""
#define CONFIG_QEMU_SHAREDIR "."
<|MERGE_RESOLUTION|>--- conflicted
+++ resolved
@@ -36,13 +36,9 @@
 /*#  define CONFIG_BSD*/
 # elif defined(RT_OS_SOLARIS)
 #  define CONFIG_SOLARIS
-<<<<<<< HEAD
 # elif defined(RT_OS_HAIKU)
 #  define CONFIG_HAIKU
-# elif !defined(IPRT_NO_CRT)
-=======
 # else
->>>>>>> dac2eb53
 #  define HAVE_BYTESWAP_H 1
 # endif
 #endif
